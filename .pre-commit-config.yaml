repos:
# STEP 1: Run auto-fixes first to prepare code for validation
-   repo: local
    hooks:
    -   id: run-formatters
        name: Auto-fix code formatting and style
        entry: ./run_checks.sh
        args: [formatters]
        language: system
        pass_filenames: false
        always_run: true
        stages: [pre-commit]

# STEP 2: Basic file checks (these don't conflict with auto-fixes)
-   repo: https://github.com/pre-commit/pre-commit-hooks
    rev: v4.5.0
    hooks:
    -   id: trailing-whitespace
        exclude: |
            (?x)^(
                .*/\.git/
            )$
    -   id: end-of-file-fixer
    -   id: check-yaml
    -   id: check-added-large-files
    -   id: check-merge-conflict
    -   id: check-symlinks
    -   id: mixed-line-ending
    -   id: check-case-conflict
    -   id: check-json
    -   id: check-toml
<<<<<<< HEAD
        always_run: true

-   repo: https://github.com/psf/black
    rev: 23.12.1
    hooks:
    -   id: black
        name: black (python auto-fix)
        language: system
        entry: bash
        args: [-c, 'if command -v black >/dev/null 2>&1; then black --line-length=88 "$@"; elif command -v uv >/dev/null 2>&1; then uv run black --line-length=88 "$@"; else echo "black not found, skipping formatting"; fi', --]
        types: [python]
        files: \.(py|pyi|pyx|pxd)$
        exclude: |
            ^(
                .*/\.git/
                |.*/build/
                |.*/target/
                |.*/\.venv/
                |.*/venv/
                |.*/\.env/
                |.*/\.mypy_cache/
                |.*/\.pytest_cache/
                |.*/\.ruff_cache/
            )

-   repo: https://github.com/astral-sh/ruff-pre-commit
    rev: v0.12.7
    hooks:
    -   id: ruff
        name: ruff (python auto-fix)
        types: [python]
        args: [--fix]
        exclude: |
            ^(
                .*/\.git/
                |.*/build/
                |.*/target/
                |.*/\.venv/
                |.*/venv/
                |.*/\.env/
                |.*/\.mypy_cache/
                |.*/\.pytest_cache/
                |.*/\.ruff_cache/
            )

-   repo: https://github.com/pycqa/isort
    rev: 6.0.1
    hooks:
    -   id: isort
        name: isort (python auto-fix)
        language: system
        entry: bash
        args: [-c, 'if command -v isort >/dev/null 2>&1; then isort --profile=black "$@"; elif command -v uv >/dev/null 2>&1; then uv run isort --profile=black "$@"; else echo "isort not found, skipping import sorting"; fi', --]
        types: [python]
        files: \.(py|pyi|pyx|pxd)$
        exclude: |
            ^(
                .*/\.git/
                |.*/build/
                |.*/target/
                |.*/\.venv/
                |.*/venv/
                |.*/\.env/
                |.*/\.mypy_cache/
                |.*/\.pytest_cache/
                |.*/\.ruff_cache/
            )
=======
>>>>>>> 25b56ee7

# STEP 3: Validation checks (run after auto-fixes are applied)
-   repo: local
    hooks:
<<<<<<< HEAD
    -   id: rustfmt
        name: rustfmt (auto-fix)
        entry: bash -c 'find . -name "*.rs" -not -path "*/target/*" -not -path "*/.git/*" -exec rustfmt --edition=2021 {} +'
=======
    -   id: rust-clippy
        name: Rust linting (clippy)
        entry: cargo
        args: [clippy, --all-targets, --all-features, --, -D, warnings]
>>>>>>> 25b56ee7
        language: system
        types: [rust]
        exclude: ^(commune-ipfs/|modules/)
        pass_filenames: false
<<<<<<< HEAD
        always_run: true

    -   id: cargo-check
        name: cargo check
        entry: bash -c 'find . -name Cargo.toml -not -path "*/target/*" -not -path "*/.git/*" -exec dirname {} \; | sort -u | while read -r dir; do echo "Checking $dir" && (cd "$dir" && cargo check --all-targets) || exit 1; done'
        language: system
        types: [rust]
        pass_filenames: false
        always_run: true
        verbose: true

    -   id: cargo-clippy
        name: cargo clippy
        entry: bash -c 'find . -name Cargo.toml -not -path "*/target/*" -not -path "*/.git/*" -exec dirname {} \; | sort -u | while read -r dir; do echo "Linting $dir" && (cd "$dir" && cargo clippy --all-targets -- -D warnings) || exit 1; done'
=======
    -   id: python-ruff-check
        name: Python linting (ruff check only)
        entry: uv
        args: [run, ruff, check, --no-fix]
        language: system
        types: [python]
        exclude: ^(commune-ipfs/|modules/)
    -   id: python-mypy
        name: Python type checking (mypy)
        entry: uv
        args: [run, mypy, .]
>>>>>>> 25b56ee7
        language: system
        types: [python]
        exclude: ^(commune-ipfs/|modules/)
        pass_filenames: false<|MERGE_RESOLUTION|>--- conflicted
+++ resolved
@@ -29,7 +29,6 @@
     -   id: check-case-conflict
     -   id: check-json
     -   id: check-toml
-<<<<<<< HEAD
         always_run: true
 
 -   repo: https://github.com/psf/black
@@ -97,27 +96,19 @@
                 |.*/\.pytest_cache/
                 |.*/\.ruff_cache/
             )
-=======
->>>>>>> 25b56ee7
 
-# STEP 3: Validation checks (run after auto-fixes are applied)
+# Rust tooling is handled through rustup and cargo directly
+# Install required components:
+# rustup component add rustfmt clippy
 -   repo: local
     hooks:
-<<<<<<< HEAD
     -   id: rustfmt
         name: rustfmt (auto-fix)
         entry: bash -c 'find . -name "*.rs" -not -path "*/target/*" -not -path "*/.git/*" -exec rustfmt --edition=2021 {} +'
-=======
-    -   id: rust-clippy
-        name: Rust linting (clippy)
-        entry: cargo
-        args: [clippy, --all-targets, --all-features, --, -D, warnings]
->>>>>>> 25b56ee7
         language: system
         types: [rust]
         exclude: ^(commune-ipfs/|modules/)
         pass_filenames: false
-<<<<<<< HEAD
         always_run: true
 
     -   id: cargo-check
@@ -132,19 +123,6 @@
     -   id: cargo-clippy
         name: cargo clippy
         entry: bash -c 'find . -name Cargo.toml -not -path "*/target/*" -not -path "*/.git/*" -exec dirname {} \; | sort -u | while read -r dir; do echo "Linting $dir" && (cd "$dir" && cargo clippy --all-targets -- -D warnings) || exit 1; done'
-=======
-    -   id: python-ruff-check
-        name: Python linting (ruff check only)
-        entry: uv
-        args: [run, ruff, check, --no-fix]
-        language: system
-        types: [python]
-        exclude: ^(commune-ipfs/|modules/)
-    -   id: python-mypy
-        name: Python type checking (mypy)
-        entry: uv
-        args: [run, mypy, .]
->>>>>>> 25b56ee7
         language: system
         types: [python]
         exclude: ^(commune-ipfs/|modules/)
