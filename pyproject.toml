--- conflicted
+++ resolved
@@ -142,7 +142,7 @@
 good-names = ["i", "j", "k", "ex", "Run", "_", "id", "db", "app"]
 
 [tool.mypy]
-python_version = "0.2.0"
+python_version = "3.11"
 disallow_untyped_defs = false
 disallow_incomplete_defs = false
 check_untyped_defs = true
@@ -164,13 +164,10 @@
     "__pycache__",
     "commune-ipfs",
     "scripts",
-<<<<<<< HEAD
+    "modules",
     "modules/text2video/",
     "modules/text2speech/",
     "modules/text_gen/examples/",
-=======
-    "modules",
->>>>>>> 25b56ee7
 ]
 
 [tool.uv.workspace]
